# predict_engagement.py
from __future__ import annotations

import argparse
from pathlib import Path
import json
import sys

import joblib
import numpy as np
import pandas as pd

# ---------- Your pipeline modules ----------
from facial_expression_changepoint_detection.video_processing import VideoProcessor
<<<<<<< HEAD
from facial_expression_changepoint_detection.landmarks import LandmarksSignalExtractor
from facial_expression_changepoint_detection.pose_extractor import PoseSignalExtractor
from facial_expression_changepoint_detection.hand_extractor import HandSignalExtractor
from facial_expression_changepoint_detection.raw_export import export_raw_landmarks_from_frames

# Expected per-frame dimensions
EXPECTED_FACE_COLS  = 136
EXPECTED_POSE_COLS  = 30
EXPECTED_HANDS_COLS = 84

def get_video_path(video_input: str) -> Path:
    """Get path to video - handles both relative and absolute paths"""
    video_path = Path(video_input)
    
    # If it's already an absolute path that exists, use it
    if video_path.exists():
        print(f"✅ Video found: {video_path}")
        return video_path
    
    # Try different possible locations
    possible_paths = [
        # Relative to current directory (Facial-Expression-Changepoint-Detection)
        video_path,
        Path("../PARTICIPANTS_CLIPS") / video_path.name,
        Path("../../PARTICIPANTS_CLIPS") / video_path.name,
        
        # Absolute paths
        Path("D:/Desktop/cpd/cpd_test/PARTICIPANTS_CLIPS") / video_path.name,  # ← NEW CORRECT PATH
        Path("D:/Desktop/cpd/cpd_test") / video_path,
    ]
    
    for path in possible_paths:
        if path.exists():
            print(f"✅ Video found: {path}")
            return path
    
    # If not found, show available videos
    print("❌ Video not found. Searching for available videos...")
    search_dirs = [
        Path("../PARTICIPANTS_CLIPS"),
        Path("D:/Desktop/cpd/cpd_test/PARTICIPANTS_CLIPS")
    ]
    
    for search_dir in search_dirs:
        if search_dir.exists():
            print(f"📁 Videos in {search_dir}:")
            for vid_file in search_dir.glob("*.mp4"):
                print(f"   - {vid_file.name}")
    
    raise FileNotFoundError(f"Video not found: {video_input}")

def ensure_raw_landmarks_and_frames(vid_path: Path, n_frames: int, out_root: Path) -> Dict[str, Path]:
=======
from facial_expression_changepoint_detection.landmarks import (
    LandmarksSignalExtractor,
)
from facial_expression_changepoint_detection.pose_extractor import (
    PoseSignalExtractor,
)
from facial_expression_changepoint_detection.hand_extractor import (
    HandSignalExtractor,
)
from facial_expression_changepoint_detection.video_utils import save_frames
from facial_expression_changepoint_detection.raw_export import (
    export_raw_landmarks_from_frames,
)

# Expected per-frame dimensions (kept in sync with training script)
EXPECTED_FACE_COLS = 136  # 68 x + 68 y
EXPECTED_POSE_COLS = 30   # 10*(x,y,vis)
EXPECTED_HANDS_COLS = 84  # 2 hands * 21 pts * (x,y)

# Pretty names for labels (we'll only print the ones that actually exist in clf.classes_)
LABEL_NAMES = {
    0: "Disengaged",
    1: "Low",
    2: "Engaged",
    3: "Highly Engaged",
}


# ---------------------------------------------------------------------
# Feature building (same logic as training; handles missing modalities)
# ---------------------------------------------------------------------
def _read_first_csv(raw_dir: Path, pattern: str) -> pd.DataFrame | None:
    files = list(raw_dir.glob(pattern))
    return pd.read_csv(files[0]) if files else None


def _row_vals(df: pd.DataFrame | None, i: int, expected_len: int) -> np.ndarray:
    """Return a 1D array of length expected_len. If df missing/short, pad with zeros."""
    if df is None or i >= len(df):
        return np.zeros((expected_len,), dtype=float)
    vals = df.iloc[i].drop(labels=["video", "frame_index"]).to_numpy(dtype=float)
    if vals.size < expected_len:
        out = np.zeros((expected_len,), dtype=float)
        out[: vals.size] = vals
        return out
    elif vals.size > expected_len:
        return vals[:expected_len]
    return vals


def build_features_from_csvs(raw_dir: Path, n_frames: int) -> np.ndarray:
>>>>>>> fb6016c1
    """
    Build a single fixed-length feature vector:
      concat over time (n_frames) of [face(136) + pose(30) + hands(84)]
    Pads with zeros or trims to exactly n_frames rows.
    """
    df_face = _read_first_csv(raw_dir, "*_face68_*f.csv")
    df_pose = _read_first_csv(raw_dir, "*_upper_body_*f.csv")
    df_hands = _read_first_csv(raw_dir, "*_hands_*f.csv")

    print(f"📊 CSVs found – Face: {'Yes' if df_face is not None else 'No'}, "
          f"Pose: {'Yes' if df_pose is not None else 'No'}, "
          f"Hands: {'Yes' if df_hands is not None else 'No'}")
<<<<<<< HEAD
    
    # Get the actual number of rows from each dataframe
    num_face_rows = len(df_face) if df_face is not None else 0
    num_pose_rows = len(df_pose) if df_pose is not None else 0
    num_hands_rows = len(df_hands) if df_hands is not None else 0
    
    print(f"📏 Row counts - Face: {num_face_rows}, Pose: {num_pose_rows}, Hands: {num_hands_rows}")
    
    # Use the maximum number of rows available
    num_rows = max(num_face_rows, num_pose_rows, num_hands_rows)
    
    # Use training-style feature building
    rows = []
    
    for i in range(num_rows):
        # Face features
        if df_face is not None and i < num_face_rows:
            fvals = df_face.iloc[i].drop(["video", "frame_index"]).to_numpy()
        else:
            fvals = np.zeros(EXPECTED_FACE_COLS)
        
        if len(fvals) > EXPECTED_FACE_COLS:
            fvals = fvals[:EXPECTED_FACE_COLS]
        elif len(fvals) < EXPECTED_FACE_COLS:
            fvals = np.pad(fvals, (0, EXPECTED_FACE_COLS - len(fvals)))
        
        # Pose features  
        if df_pose is not None and i < num_pose_rows:
            pvals = df_pose.iloc[i].drop(["video", "frame_index"]).to_numpy()
        else:
            pvals = np.zeros(EXPECTED_POSE_COLS)
            
        if len(pvals) > EXPECTED_POSE_COLS:
            pvals = pvals[:EXPECTED_POSE_COLS]
        elif len(pvals) < EXPECTED_POSE_COLS:
            pvals = np.pad(pvals, (0, EXPECTED_POSE_COLS - len(pvals)))
        
        # Hand features
        if df_hands is not None and i < num_hands_rows:
            hvals = df_hands.iloc[i].drop(["video", "frame_index"]).to_numpy()
        else:
            hvals = np.zeros(EXPECTED_HANDS_COLS)
            
        if len(hvals) > EXPECTED_HANDS_COLS:
            hvals = hvals[:EXPECTED_HANDS_COLS]
        elif len(hvals) < EXPECTED_HANDS_COLS:
            hvals = np.pad(hvals, (0, EXPECTED_HANDS_COLS - len(hvals)))
        
        rows.append(np.concatenate([fvals, pvals, hvals]))
    
    # Pad/trim to exactly n_frames
=======

    if df_face is None:
        raise RuntimeError("Face CSV missing; cannot build features.")

    # Sort to align by time
    key = "frame_index"
    df_face = df_face.sort_values(key)
    if df_pose is not None:
        df_pose = df_pose.sort_values(key)
    if df_hands is not None:
        df_hands = df_hands.sort_values(key)

    num_rows = len(df_face)
    rows: list[np.ndarray] = []
    for i in range(num_rows):
        fvals = _row_vals(df_face, i, EXPECTED_FACE_COLS)
        pvals = _row_vals(df_pose, i, EXPECTED_POSE_COLS)
        hvals = _row_vals(df_hands, i, EXPECTED_HANDS_COLS)
        rows.append(np.concatenate([fvals, pvals, hvals], axis=0))

    if not rows:
        raise RuntimeError("No rows assembled from CSVs.")

    # pad/trim to exactly n_frames
    per_frame_dim = rows[0].size
>>>>>>> fb6016c1
    if len(rows) < n_frames:
        pad_vec = np.zeros((per_frame_dim,), dtype=float)
        while len(rows) < n_frames:
            rows.append(pad_vec.copy())
    elif len(rows) > n_frames:
        rows = rows[:n_frames]

    feat = np.concatenate(rows, axis=0)
    print(f"✅ Features built: shape=({feat.size},) "
          f"(per-frame={per_frame_dim}, frames={n_frames})")
    return feat


# ---------------------------------------------------------------------
# Video → frames → CSVs → features (same as your existing pipeline)
# ---------------------------------------------------------------------
def generate_outputs_from_video(vid_path: Path, out_root: Path, n_frames: int):
    """
    Returns dict with features, and paths to written CSVs/frames for inspection.
    """
    out_root = out_root.resolve()
    out_root.mkdir(parents=True, exist_ok=True)

    stem = vid_path.stem
    raw_dir = out_root / "raw_landmarks" / f"{n_frames}_frames" / stem
    frames_dir = out_root / "extracted_frames" / f"{n_frames}_frames" / stem
    raw_dir.mkdir(parents=True, exist_ok=True)
    frames_dir.mkdir(parents=True, exist_ok=True)

    print("📁 Output directories:")
    print("   - Raw landmarks:", raw_dir)
    print("   - Extracted frames:", frames_dir)

    # 1) Select frames using your VideoProcessor
    print("🎬 Extracting key frames…")
    vp = VideoProcessor(
        vid_path=vid_path,
        signal_extractors=[LandmarksSignalExtractor(),
                           PoseSignalExtractor(),
                           HandSignalExtractor()],
    )
    frames_bgr, changepoints = vp.select_frames(frame_count=n_frames)
    print(f"✅ Extracted {len(frames_bgr)} frames at indices: {changepoints}")

    # 2) Save frames
    print("💾 Saving frame images…")
    frame_files = [f"frame_{idx:04d}.png" for idx in changepoints]
    save_frames(output_dir=frames_dir, frames=frames_bgr, filenames=frame_files)
    print(f"✅ Saved {len(frame_files)} frame images")

    # 3) Export raw landmark CSVs from those frames
    print("📊 Generating landmark CSVs…")
    written = export_raw_landmarks_from_frames(
        video_path=vid_path,
        frames_bgr=frames_bgr,
        frame_indices=changepoints,
        out_root=out_root,
        n_frames_label=n_frames,
    )
    for k, p in written.items():
        print(f"   - {k}: {Path(p).name}")

    # 4) Build features (same shape/ordering used by training)
    features = build_features_from_csvs(raw_dir, n_frames)

    return {
        "features": features,
        "raw_dir": raw_dir,
        "frames_dir": frames_dir,
        "csv_files": written,
        "changepoints": changepoints,
        "frames": frames_bgr,
    }


# ---------------------------------------------------------------------
# Prediction utils (ROBUST: use clf.classes_ for labels/probabilities)
# ---------------------------------------------------------------------
def load_model_from_args(model_path: str | None, model_dir: str | None) -> tuple:
    if model_path:
        mp = Path(model_path)
    else:
        if not model_dir:
            raise ValueError("Provide --model or --model-dir")
        # default filename used by training script
        mp = Path(model_dir) / "engagement_rf.joblib"
    if not mp.exists():
        raise FileNotFoundError(f"Model not found: {mp}")
    clf = joblib.load(mp)
    meta_path = mp.with_name("engagement_rf_meta.json")
    meta = {}
    if meta_path.exists():
        try:
            meta = json.loads(meta_path.read_text())
        except Exception:
            meta = {}
    return clf, meta, mp


def save_summary(out_dir: Path, video_name: str, pred_label: int,
                 probs: np.ndarray, classes: np.ndarray):
    out_dir.mkdir(parents=True, exist_ok=True)
    label_name = LABEL_NAMES.get(int(pred_label), str(pred_label))
    lines = []
    lines.append("🎯 PREDICTION RESULTS")
    lines.append("====================================")
    lines.append(f"Video: {video_name}")
    lines.append(f"Predicted engagement: {pred_label} – {label_name}")
    lines.append("")
    lines.append("📊 Class probabilities:")
    for c, p in zip(classes, probs):
        lines.append(f"  {int(c)} ({LABEL_NAMES.get(int(c), str(c))}): {p:.3f}")
    lines.append("")

    summary_path = out_dir / f"prediction_summary_{Path(video_name).stem}.txt"
    summary_path.write_text("\n".join(lines), encoding="utf-8")
    print(f"📝 Summary saved → {summary_path}")


# ---------------------------------------------------------------------
# CLI
# ---------------------------------------------------------------------
def main():
    ap = argparse.ArgumentParser(
        description="Predict engagement for a video using a trained model."
    )
    ap.add_argument("--video", required=True, help="Path to input video file")
    ap.add_argument("--model", default=None, help="Path to .joblib model file")
    ap.add_argument("--model-dir", default=None, help="Directory containing model file")
    ap.add_argument("--n-frames", type=int, default=5, help="Number of frames to use")
    ap.add_argument("--out-dir", default="pred_output", help="Output directory root")
    args = ap.parse_args()

    vid_path = Path(args.video).resolve()
    if not vid_path.exists():
        print(f"❌ Video not found: {vid_path}")
        sys.exit(1)

    # Load model (and optional meta)
    clf, meta, model_path = load_model_from_args(args.model, args.model_dir)
    print(f"📦 Loaded model: {model_path}")
    if meta:
        print(f"ℹ️  Meta: {json.dumps(meta, indent=2)}")

    # Generate features (and write CSVs/frames so you can inspect)
    out_root = Path(args.out_dir)
    gen = generate_outputs_from_video(vid_path=vid_path, out_root=out_root,
                                      n_frames=args.n_frames)

    # Predict (ROBUST to subset of classes)
    features = gen["features"].reshape(1, -1)
    if hasattr(clf, "predict_proba"):
        probs = clf.predict_proba(features)[0]  # shape = (len(classes),)
    else:
        # Fallback if model has no predict_proba (e.g., SVM without prob=True)
        # Use a pseudo-probability from decision_function
        pred = clf.predict(features)[0]
        classes = getattr(clf, "classes_", np.array([pred]))
        probs = np.zeros((len(classes),), dtype=float)
        probs[np.where(classes == pred)[0][0]] = 1.0

    classes = getattr(clf, "classes_", np.arange(len(probs), dtype=int))
    pred_label = int(classes[np.argmax(probs)])

    # Print nicely
    print("\n🎯 PREDICTION RESULTS")
    print("====================================")
    print(f"Video: {vid_path.name}")
    print(f"Predicted engagement: {pred_label} – {LABEL_NAMES.get(pred_label, 'Unknown')}")
    print("📊 Class probabilities:")
    for c, p in zip(classes, probs):
        print(f"  {int(c)} ({LABEL_NAMES.get(int(c), str(c))}): {p:.3f}")

    # Save a summary alongside artifacts
    save_summary(out_root, vid_path.name, pred_label, probs, classes)

    print("\n✅ PREDICTION COMPLETE")
    print("Summary report generated")
    print("Landmark CSVs generated")
    print("Frame images extracted")


if __name__ == "__main__":
    main()<|MERGE_RESOLUTION|>--- conflicted
+++ resolved
@@ -12,7 +12,6 @@
 
 # ---------- Your pipeline modules ----------
 from facial_expression_changepoint_detection.video_processing import VideoProcessor
-<<<<<<< HEAD
 from facial_expression_changepoint_detection.landmarks import LandmarksSignalExtractor
 from facial_expression_changepoint_detection.pose_extractor import PoseSignalExtractor
 from facial_expression_changepoint_detection.hand_extractor import HandSignalExtractor
@@ -23,101 +22,88 @@
 EXPECTED_POSE_COLS  = 30
 EXPECTED_HANDS_COLS = 84
 
-def get_video_path(video_input: str) -> Path:
-    """Get path to video - handles both relative and absolute paths"""
-    video_path = Path(video_input)
-    
-    # If it's already an absolute path that exists, use it
-    if video_path.exists():
-        print(f"✅ Video found: {video_path}")
-        return video_path
-    
-    # Try different possible locations
-    possible_paths = [
-        # Relative to current directory (Facial-Expression-Changepoint-Detection)
-        video_path,
-        Path("../PARTICIPANTS_CLIPS") / video_path.name,
-        Path("../../PARTICIPANTS_CLIPS") / video_path.name,
-        
-        # Absolute paths
-        Path("D:/Desktop/cpd/cpd_test/PARTICIPANTS_CLIPS") / video_path.name,  # ← NEW CORRECT PATH
-        Path("D:/Desktop/cpd/cpd_test") / video_path,
-    ]
-    
-    for path in possible_paths:
-        if path.exists():
-            print(f"✅ Video found: {path}")
-            return path
-    
-    # If not found, show available videos
-    print("❌ Video not found. Searching for available videos...")
-    search_dirs = [
-        Path("../PARTICIPANTS_CLIPS"),
-        Path("D:/Desktop/cpd/cpd_test/PARTICIPANTS_CLIPS")
-    ]
-    
-    for search_dir in search_dirs:
-        if search_dir.exists():
-            print(f"📁 Videos in {search_dir}:")
-            for vid_file in search_dir.glob("*.mp4"):
-                print(f"   - {vid_file.name}")
-    
-    raise FileNotFoundError(f"Video not found: {video_input}")
+def get_video_path(video_name: str) -> Path:
+    """Get absolute path to video"""
+    base_dir = Path("D:/Desktop/cpd/PARTICIPANTS_CLIPS")
+    video_path = base_dir / video_name
+    
+    if not video_path.exists():
+        print(f"❌ Video not found: {video_path}")
+        raise FileNotFoundError(f"Video not found: {video_name}")
+    
+    print(f"✅ Video found: {video_path}")
+    return video_path
 
 def ensure_raw_landmarks_and_frames(vid_path: Path, n_frames: int, out_root: Path) -> Dict[str, Path]:
-=======
-from facial_expression_changepoint_detection.landmarks import (
-    LandmarksSignalExtractor,
-)
-from facial_expression_changepoint_detection.pose_extractor import (
-    PoseSignalExtractor,
-)
-from facial_expression_changepoint_detection.hand_extractor import (
-    HandSignalExtractor,
-)
-from facial_expression_changepoint_detection.video_utils import save_frames
-from facial_expression_changepoint_detection.raw_export import (
-    export_raw_landmarks_from_frames,
-)
-
-# Expected per-frame dimensions (kept in sync with training script)
-EXPECTED_FACE_COLS = 136  # 68 x + 68 y
-EXPECTED_POSE_COLS = 30   # 10*(x,y,vis)
-EXPECTED_HANDS_COLS = 84  # 2 hands * 21 pts * (x,y)
-
-# Pretty names for labels (we'll only print the ones that actually exist in clf.classes_)
-LABEL_NAMES = {
-    0: "Disengaged",
-    1: "Low",
-    2: "Engaged",
-    3: "Highly Engaged",
-}
-
-
-# ---------------------------------------------------------------------
-# Feature building (same logic as training; handles missing modalities)
-# ---------------------------------------------------------------------
-def _read_first_csv(raw_dir: Path, pattern: str) -> pd.DataFrame | None:
-    files = list(raw_dir.glob(pattern))
-    return pd.read_csv(files[0]) if files else None
-
-
-def _row_vals(df: pd.DataFrame | None, i: int, expected_len: int) -> np.ndarray:
-    """Return a 1D array of length expected_len. If df missing/short, pad with zeros."""
-    if df is None or i >= len(df):
-        return np.zeros((expected_len,), dtype=float)
-    vals = df.iloc[i].drop(labels=["video", "frame_index"]).to_numpy(dtype=float)
-    if vals.size < expected_len:
-        out = np.zeros((expected_len,), dtype=float)
-        out[: vals.size] = vals
-        return out
-    elif vals.size > expected_len:
-        return vals[:expected_len]
-    return vals
-
+    """
+    Enhanced version: Extract frames, generate raw landmarks CSVs, and return all file paths
+    """
+    print(f"🔄 Generating outputs for: {vid_path.name}")
+    
+    # Create output directories
+    raw_dir = out_root / "raw_landmarks" / f"{n_frames}_frames" / vid_path.stem
+    frames_dir = out_root / "extracted_frames" / f"{n_frames}_frames" / vid_path.stem
+    raw_dir.mkdir(parents=True, exist_ok=True)
+    frames_dir.mkdir(parents=True, exist_ok=True)
+    
+    print(f"📁 Output directories created:")
+    print(f"   - Raw landmarks: {raw_dir}")
+    print(f"   - Extracted frames: {frames_dir}")
+    
+    # Initialize VideoProcessor
+    vp = VideoProcessor(
+        vid_path=vid_path,
+        signal_extractors=[
+            LandmarksSignalExtractor(),
+            PoseSignalExtractor(),
+            HandSignalExtractor()
+        ],
+    )
+    
+    try:
+        # Extract frames using changepoint detection
+        print("🎬 Extracting key frames...")
+        frames, changepoints = vp.select_frames(frame_count=n_frames)
+        print(f"✅ Extracted {len(frames)} frames at indices: {changepoints}")
+        
+        # Save frames as images
+        print("💾 Saving frame images...")
+        from facial_expression_changepoint_detection.video_utils import save_frames
+        frame_filenames = [f"frame_{idx:04d}.png" for idx in changepoints]
+        save_frames(output_dir=frames_dir, frames=frames, filenames=frame_filenames)
+        print(f"✅ Saved {len(frames)} frame images")
+        
+        # Generate raw landmarks CSV files
+        print("📊 Generating landmark CSVs...")
+        written_files = export_raw_landmarks_from_frames(
+            video_path=vid_path,
+            frames_bgr=frames,
+            frame_indices=changepoints,
+            out_root=out_root,
+            n_frames_label=n_frames
+        )
+        
+        print("✅ Generated CSV files:")
+        for file_type, file_path in written_files.items():
+            print(f"   - {file_type}: {file_path.name}")
+        
+        # Build features from the generated CSVs (for consistency with training)
+        features = build_features_from_csvs(raw_dir, n_frames)
+        
+        return {
+            "features": features,
+            "raw_dir": raw_dir,
+            "frames_dir": frames_dir,
+            "csv_files": written_files,
+            "changepoints": changepoints,
+            "frames": frames
+        }
+        
+    except Exception as e:
+        print(f"❌ Error generating outputs: {e}")
+        raise
 
 def build_features_from_csvs(raw_dir: Path, n_frames: int) -> np.ndarray:
->>>>>>> fb6016c1
     """
     Build a single fixed-length feature vector:
       concat over time (n_frames) of [face(136) + pose(30) + hands(84)]
@@ -130,50 +116,28 @@
     print(f"📊 CSVs found – Face: {'Yes' if df_face is not None else 'No'}, "
           f"Pose: {'Yes' if df_pose is not None else 'No'}, "
           f"Hands: {'Yes' if df_hands is not None else 'No'}")
-<<<<<<< HEAD
-    
-    # Get the actual number of rows from each dataframe
-    num_face_rows = len(df_face) if df_face is not None else 0
-    num_pose_rows = len(df_pose) if df_pose is not None else 0
-    num_hands_rows = len(df_hands) if df_hands is not None else 0
-    
-    print(f"📏 Row counts - Face: {num_face_rows}, Pose: {num_pose_rows}, Hands: {num_hands_rows}")
-    
-    # Use the maximum number of rows available
-    num_rows = max(num_face_rows, num_pose_rows, num_hands_rows)
     
     # Use training-style feature building
     rows = []
+    num_rows = len(df_face) if df_face is not None else 0
     
     for i in range(num_rows):
         # Face features
-        if df_face is not None and i < num_face_rows:
-            fvals = df_face.iloc[i].drop(["video", "frame_index"]).to_numpy()
-        else:
-            fvals = np.zeros(EXPECTED_FACE_COLS)
-        
+        fvals = df_face.iloc[i].drop(["video", "frame_index"]).to_numpy() if df_face is not None else np.zeros(EXPECTED_FACE_COLS)
         if len(fvals) > EXPECTED_FACE_COLS:
             fvals = fvals[:EXPECTED_FACE_COLS]
         elif len(fvals) < EXPECTED_FACE_COLS:
             fvals = np.pad(fvals, (0, EXPECTED_FACE_COLS - len(fvals)))
         
         # Pose features  
-        if df_pose is not None and i < num_pose_rows:
-            pvals = df_pose.iloc[i].drop(["video", "frame_index"]).to_numpy()
-        else:
-            pvals = np.zeros(EXPECTED_POSE_COLS)
-            
+        pvals = df_pose.iloc[i].drop(["video", "frame_index"]).to_numpy() if df_pose is not None else np.zeros(EXPECTED_POSE_COLS)
         if len(pvals) > EXPECTED_POSE_COLS:
             pvals = pvals[:EXPECTED_POSE_COLS]
         elif len(pvals) < EXPECTED_POSE_COLS:
             pvals = np.pad(pvals, (0, EXPECTED_POSE_COLS - len(pvals)))
         
         # Hand features
-        if df_hands is not None and i < num_hands_rows:
-            hvals = df_hands.iloc[i].drop(["video", "frame_index"]).to_numpy()
-        else:
-            hvals = np.zeros(EXPECTED_HANDS_COLS)
-            
+        hvals = df_hands.iloc[i].drop(["video", "frame_index"]).to_numpy() if df_hands is not None else np.zeros(EXPECTED_HANDS_COLS)
         if len(hvals) > EXPECTED_HANDS_COLS:
             hvals = hvals[:EXPECTED_HANDS_COLS]
         elif len(hvals) < EXPECTED_HANDS_COLS:
@@ -182,33 +146,6 @@
         rows.append(np.concatenate([fvals, pvals, hvals]))
     
     # Pad/trim to exactly n_frames
-=======
-
-    if df_face is None:
-        raise RuntimeError("Face CSV missing; cannot build features.")
-
-    # Sort to align by time
-    key = "frame_index"
-    df_face = df_face.sort_values(key)
-    if df_pose is not None:
-        df_pose = df_pose.sort_values(key)
-    if df_hands is not None:
-        df_hands = df_hands.sort_values(key)
-
-    num_rows = len(df_face)
-    rows: list[np.ndarray] = []
-    for i in range(num_rows):
-        fvals = _row_vals(df_face, i, EXPECTED_FACE_COLS)
-        pvals = _row_vals(df_pose, i, EXPECTED_POSE_COLS)
-        hvals = _row_vals(df_hands, i, EXPECTED_HANDS_COLS)
-        rows.append(np.concatenate([fvals, pvals, hvals], axis=0))
-
-    if not rows:
-        raise RuntimeError("No rows assembled from CSVs.")
-
-    # pad/trim to exactly n_frames
-    per_frame_dim = rows[0].size
->>>>>>> fb6016c1
     if len(rows) < n_frames:
         pad_vec = np.zeros((per_frame_dim,), dtype=float)
         while len(rows) < n_frames:
